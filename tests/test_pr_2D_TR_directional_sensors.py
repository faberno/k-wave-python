"""
    Using An Ultrasound Transducer As A Sensor Example

    This example shows how an ultrasound transducer can be used as a detector
    by substituting a transducer object for the normal sensor input
    structure. It builds on the Defining An Ultrasound Transducer and
    Simulating Ultrasound Beam Patterns examples.
"""
<<<<<<< HEAD
=======
import os
from copy import deepcopy
>>>>>>> f4c7c2f6
from tempfile import gettempdir

# noinspection PyUnresolvedReferences
import setup_test
from kwave.kmedium import kWaveMedium
from kwave.ksensor import kSensorDirectivity
from kwave.ksource import kSource
from kwave.kspaceFirstOrder2D import kspaceFirstOrder2DC
from kwave.ktransducer import *
from kwave.utils.filters import smooth
from kwave.utils.mapgen import make_disc
from tests.diff_utils import compare_against_ref


def test_pr_2D_TR_directional_sensors():
    # pathname for the input and output files
    pathname = gettempdir()

    # =========================================================================
    # SIMULATION
    # =========================================================================

    # create the computational grid
    PML_size = 20              # size of the PML in grid points
    Nx = 128 - 2 * PML_size    # number of grid points in the x direction
    Ny = 256 - 2 * PML_size    # number of grid points in the y direction
    dx = 0.1e-3                # grid point spacing in the x direction [m]
    dy = 0.1e-3                # grid point spacing in the y direction [m]
    kgrid = kWaveGrid([Nx, Ny], [dx, dy])

    # define the properties of the propagation medium
    medium = kWaveMedium(sound_speed=1500)

    # create initial pressure distribution using make_disc
    disc_magnitude = 5         # [Pa]
    disc_x_pos = 60            # [grid points]
    disc_y_pos = 140           # [grid points]
    disc_radius = 5            # [grid points]
    disc_2 = disc_magnitude * make_disc(Nx, Ny, disc_x_pos, disc_y_pos, disc_radius)

    disc_x_pos = 30            # [grid points]
    disc_y_pos = 110           # [grid points]
    disc_radius = 8            # [grid points]
    disc_1 = disc_magnitude * make_disc(Nx, Ny, disc_x_pos, disc_y_pos, disc_radius)

    # smooth the initial pressure distribution and restore the magnitude
    p0 = smooth(disc_1 + disc_2, True)

    # assign to the source structure
    source = kSource()
    source.p0 = p0

    # define a four-sided, square sensor
    sensor = kSensor()
    sensor.mask = np.zeros((kgrid.Nx, kgrid.Ny))
    sensor.mask[0, :] = 1
    sensor.mask[-1, :] = 1
    sensor.mask[:, 0] = 1
    sensor.mask[:, -1] = 1

    # create the time array
    kgrid.makeTime(medium.sound_speed)

    # set the input arguements
    input_filename = f'example_tr_dir'
    pathname = gettempdir()
    input_file_full_path = os.path.join(pathname, input_filename + '_input.h5')
    input_args = {
        'pml_inside': False,
        'pml_size': PML_size,
        'smooth_p0': False,
        'save_to_disk': True,
        'data_name': input_filename,
        'data_path': gettempdir(),
        'save_to_disk_exit': True
    }

    # run the simulation for omnidirectional detector elements
    kspaceFirstOrder2DC(**{
        'medium': medium,
        'kgrid': kgrid,
        'source': deepcopy(source),
        'sensor': deepcopy(sensor),
        **input_args
    })
    assert compare_against_ref(f'out_pr_2D_TR_directional_sensors/input_1', input_file_full_path), 'Files do not match!'

    # define the directionality of the sensor elements
    directivity = kSensorDirectivity()
    directivity.angle = np.zeros((kgrid.Nx, kgrid.Ny))
    directivity.angle[1, :] = 0    	        # max sensitivity in x direction
    directivity.angle[-1, :] = 0  	        # max sensitivity in x direction
    directivity.angle[:, 1] = np.pi / 2      # max sensitivity in y direction
    directivity.angle[:, -1] = np.pi / 2     # max sensitivity in y direction

    # define the directivity size
    directivity.size = 20 * kgrid.dx

    sensor.directivity = directivity

    # run the simulation with directional elements
    kspaceFirstOrder2DC(**{
        'medium': medium,
        'kgrid': kgrid,
        'source': source,
        'sensor': sensor,
        **input_args
    })
    assert compare_against_ref(f'out_pr_2D_TR_directional_sensors/input_2', input_file_full_path), 'Files do not match!'<|MERGE_RESOLUTION|>--- conflicted
+++ resolved
@@ -6,11 +6,8 @@
     structure. It builds on the Defining An Ultrasound Transducer and
     Simulating Ultrasound Beam Patterns examples.
 """
-<<<<<<< HEAD
-=======
 import os
 from copy import deepcopy
->>>>>>> f4c7c2f6
 from tempfile import gettempdir
 
 # noinspection PyUnresolvedReferences
