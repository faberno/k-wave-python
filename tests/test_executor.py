--- conflicted
+++ resolved
@@ -21,7 +21,6 @@
         self.execution_options.binary_path = Path("/fake/path/to/binary")
         self.execution_options.system_string = "fake_system"
         self.execution_options.show_sim_log = False
-        self.simulation_options.pml_inside = False
 
         # Mock for stat result
         self.mock_stat_result = Mock()
@@ -43,21 +42,6 @@
         self.mock_proc = MagicMock()
         self.mock_proc.communicate.return_value = ("stdout content", "stderr content")
         self.mock_popen.return_value.__enter__.return_value = self.mock_proc
-
-        # Mock return dictionary
-        N = np.array([100, 100, 100])
-        pml = np.array([10, 10, 10])
-        two_d_output = MagicMock()
-        two_d_output.ndim = 2
-        three_d_output = MagicMock()
-        three_d_output.ndim = 3
-        self.mock_dict_values = {'Nx': N[0], 'Ny': N[1], 'Nz': N[2],
-                                               'pml_x_size': pml[0], 'pml_y_size': pml[1], 'pml_z_size': pml[2],
-                                               'axisymmetric_flag': np.array(False),
-                                               'p_final': two_d_output, 'p_max_all': three_d_output}
-        self.mock_dict = MagicMock()
-        self.mock_dict.__getitem__.side_effect = self.mock_dict_values.__getitem__
-        self.mock_dict.__contains__.side_effect = self.mock_dict_values.__contains__
 
     def tearDown(self):
         # Stop patchers
@@ -93,13 +77,16 @@
         executor = Executor(self.execution_options, self.simulation_options)
 
         # Mock the parse_executable_output method
-        with patch.object(executor, "parse_executable_output", return_value=self.mock_dict):
+        with patch.object(executor, "parse_executable_output", return_value=dotdict()):
             sensor_data = executor.run_simulation("input.h5", "output.h5", "options")
 
         # Assert that the print function was called with the expected lines
         expected_calls = [call("line 1\n", end=""), call("line 2\n", end=""), call("line 3\n", end="")]
         mock_print.assert_has_calls(expected_calls, any_order=False)
 
+        # Check that sensor_data is returned correctly
+        self.assertEqual(sensor_data, dotdict())
+
     def test_run_simulation_success(self):
         """Test running the simulation successfully."""
         self.mock_proc.returncode = 0
@@ -108,7 +95,7 @@
         executor = Executor(self.execution_options, self.simulation_options)
 
         # Mock the parse_executable_output method
-        with patch.object(executor, "parse_executable_output", return_value=self.mock_dict):
+        with patch.object(executor, "parse_executable_output", return_value=dotdict()):
             sensor_data = executor.run_simulation("input.h5", "output.h5", "options")
 
         normalized_path = os.path.normpath(self.execution_options.binary_path)
@@ -118,6 +105,7 @@
             expected_command, env=self.execution_options.env_vars, stdout=subprocess.PIPE, stderr=subprocess.PIPE, text=True
         )
         self.mock_proc.communicate.assert_called_once()
+        self.assertEqual(sensor_data, dotdict())
 
     def test_run_simulation_failure(self):
         """Test handling a simulation failure."""
@@ -129,7 +117,7 @@
             executor = Executor(self.execution_options, self.simulation_options)
 
             # Mock the parse_executable_output method
-            with patch.object(executor, "parse_executable_output", return_value=self.mock_dict):
+            with patch.object(executor, "parse_executable_output", return_value=dotdict()):
                 with self.assertRaises(subprocess.CalledProcessError):
                     executor.run_simulation("input.h5", "output.h5", "options")
 
@@ -163,87 +151,6 @@
         self.assertIn("data", result)
         self.assertTrue(np.all(result["data"] == np.ones((10, 10))))
 
-<<<<<<< HEAD
-    def test_sensor_data_cropping_with_pml_outside(self):
-        """"""
-        self.mock_proc.returncode = 0
-
-        # Instantiate the Executor
-        executor = Executor(self.execution_options, self.simulation_options)
-
-        # Mock the parse_executable_output method
-        with patch.object(executor, "parse_executable_output", return_value=self.mock_dict):
-            sensor_data = executor.run_simulation("input.h5", "output.h5", "options")
-
-        # because pml is outside, the output should be cropped
-        two_d_output = sensor_data['p_final']
-        two_d_output.__getitem__.assert_called_once_with((slice(10, 90), slice(10, 90)))
-        three_d_output = sensor_data['p_max_all']
-        three_d_output.__getitem__.assert_called_once_with((slice(10, 90), slice(10, 90), slice(10, 90)))
-
-        # check that the other fields are changed
-        for field in self.mock_dict_values.keys():
-            if field not in ['p_final', 'p_max_all']:
-                self.assertEqual(sensor_data[field], self.mock_dict_values[field])
-
-
-    def test_sensor_data_cropping_with_pml_inside(self):
-        """"""
-        self.mock_proc.returncode = 0
-        self.simulation_options.pml_inside = True
-
-        # Instantiate the Executor
-        executor = Executor(self.execution_options, self.simulation_options)
-
-        # Mock the parse_executable_output method
-        with patch.object(executor, "parse_executable_output", return_value=self.mock_dict):
-            sensor_data = executor.run_simulation("input.h5", "output.h5", "options")
-
-        # because pml is inside, the output should not be cropped
-        two_d_output = sensor_data['p_final']
-        two_d_output.__getitem__.assert_not_called()
-        three_d_output = sensor_data['p_max_all']
-        three_d_output.__getitem__.assert_not_called()
-
-        # check that the other fields are changed
-        for field in self.mock_dict_values.keys():
-            if field not in ['p_final', 'p_max_all']:
-                self.assertEqual(sensor_data[field], self.mock_dict_values[field])
-
-
-
-def test_executor_file_not_found_on_non_darwin():
-    # Configure the mock path object
-    mock_binary_path = MagicMock(spec=Path)
-    mock_binary_path.chmod.side_effect = FileNotFoundError
-
-    # Mock the execution options to use the mocked path
-    mock_execution_options = MagicMock()
-    mock_execution_options.binary_path = mock_binary_path
-    mock_execution_options.is_gpu_simulation = False
-
-    with patch("kwave.PLATFORM", "windows"):
-        with pytest.raises(FileNotFoundError):
-            _ = Executor(execution_options=mock_execution_options, simulation_options=MagicMock())
-
-
-def test_executor_gpu_cuda_failure_darwin():
-    expected_error_msg = (
-        "GPU simulations are currently not supported on MacOS. Try running the simulation on CPU by setting is_gpu_simulation=False."
-    )
-    # Configure the mock path object
-    mock_binary_path = MagicMock(spec=Path)
-    mock_binary_path.chmod.side_effect = FileNotFoundError
-
-    # Mock the execution options to use the mocked path
-    mock_execution_options = MagicMock()
-    mock_execution_options.binary_path = mock_binary_path
-    mock_execution_options.is_gpu_simulation = True
-
-    with patch("kwave.PLATFORM", "darwin"):
-        with pytest.raises(ValueError, match=expected_error_msg):
-            _ = Executor(execution_options=mock_execution_options, simulation_options=MagicMock())
-=======
     def test_executor_file_not_found_on_non_darwin(self):
         # Configure the mock path object
         mock_binary_path = MagicMock(spec=Path)
@@ -296,7 +203,6 @@
         with patch("kwave.PLATFORM", "darwin"):
             with pytest.raises(ValueError, match=expected_error_msg):
                 _ = Executor(execution_options=mock_execution_options, simulation_options=MagicMock())
->>>>>>> 96a267d5
 
 
 if __name__ == "__main__":
