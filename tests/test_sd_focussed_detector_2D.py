"""
    Using An Ultrasound Transducer As A Sensor Example

    This example shows how an ultrasound transducer can be used as a detector
    by substituting a transducer object for the normal sensor input
    structure. It builds on the Defining An Ultrasound Transducer and
    Simulating Ultrasound Beam Patterns examples.
"""
<<<<<<< HEAD
from copy import deepcopy
from tempfile import gettempdir

import pytest

=======
import os
from copy import deepcopy
from tempfile import gettempdir

>>>>>>> f4c7c2f6
# noinspection PyUnresolvedReferences
import setup_test
from kwave.kmedium import kWaveMedium
from kwave.ksource import kSource
from kwave.kspaceFirstOrder2D import kspaceFirstOrder2DC
from kwave.ktransducer import *
from kwave.utils.mapgen import make_disc, make_circle
from tests.diff_utils import compare_against_ref


def test_sd_focussed_detector_2d():
    # pathname for the input and output files
    pathname = gettempdir()

    # =========================================================================
    # SIMULATION
    # =========================================================================

    # create the computational grid
    Nx = 180  # number of grid points in the x (row) direction
    Ny = 180  # number of grid points in the y (column) direction
    dx = 0.1e-3  # grid point spacing in the x direction [m]
    dy = 0.1e-3  # grid point spacing in the y direction [m]
    kgrid = kWaveGrid([Nx, Ny], [dx, dy])

    # define the properties of the propagation medium
    medium = kWaveMedium(sound_speed=1500)

    # define a sensor as part of a circle centred on the grid
    sensor_radius = 65  # [grid points]
    arc_angle = np.pi  # [rad]
    sensor_mask = make_circle(Nx, Ny, Nx // 2 + 1, Ny // 2 + 1, sensor_radius, arc_angle)
    sensor = kSensor(sensor_mask)

    # define the array of temporal points
    t_end = 11e-6  # [s]
    kgrid.makeTime(medium.sound_speed, t_end=t_end)

    # place a disc-shaped source near the focus of the detector
    source = kSource()
    source.p0 = 2 * make_disc(Nx, Ny, Nx / 2, Ny / 2, 4)

    # run the first simulation
    input_filename = f'example_sd_focused_2d'
    pathname = gettempdir()
    input_file_full_path = os.path.join(pathname, input_filename + '_input.h5')
    input_args = {
        'save_to_disk': True,
        'data_name': input_filename,
        'data_path': gettempdir(),
        'save_to_disk_exit': True
    }

    # run the simulation
    kspaceFirstOrder2DC(**{
        'medium': medium,
        'kgrid': kgrid,
        'source': deepcopy(source),
        'sensor': sensor,
        **input_args
    })

    assert compare_against_ref(f'out_sd_focussed_detector_2D', input_file_full_path), \
        'Files do not match!'<|MERGE_RESOLUTION|>--- conflicted
+++ resolved
@@ -6,18 +6,10 @@
     structure. It builds on the Defining An Ultrasound Transducer and
     Simulating Ultrasound Beam Patterns examples.
 """
-<<<<<<< HEAD
-from copy import deepcopy
-from tempfile import gettempdir
-
-import pytest
-
-=======
 import os
 from copy import deepcopy
 from tempfile import gettempdir
 
->>>>>>> f4c7c2f6
 # noinspection PyUnresolvedReferences
 import setup_test
 from kwave.kmedium import kWaveMedium
