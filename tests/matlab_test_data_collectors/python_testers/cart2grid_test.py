--- conflicted
+++ resolved
@@ -2,18 +2,10 @@
 from pathlib import Path
 from unittest.mock import Mock
 
-<<<<<<< HEAD
-from kwave.utils.interp import cart2grid
-
-from kwave.utils.conversion import scale_time
-
-from scipy.io import loadmat
-=======
->>>>>>> 90be0b15
 import numpy as np
 from scipy.io import loadmat
 
-from kwave.utils.interputils import cart2grid
+from kwave.utils.interp import cart2grid
 
 
 def test_cart2grid():
