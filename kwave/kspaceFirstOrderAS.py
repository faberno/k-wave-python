import tempfile

<<<<<<< HEAD
=======
from numpy.fft import ifftshift

>>>>>>> f4c7c2f6
from kwave.enums import DiscreteCosine
from kwave.executor import Executor
from kwave.kWaveSimulation import kWaveSimulation
from kwave.kWaveSimulation_helper import retract_transducer_grid_size, save_to_disk_func
from kwave.kspaceFirstOrder import *
<<<<<<< HEAD
from kwave.utils import *
=======
from kwave.utils.checks import num_dim2
from kwave.utils.interp import interpolate2d
from kwave.utils.math import sinc
from kwave.utils.pml import get_pml
from kwave.utils.tictoc import TicToc
>>>>>>> f4c7c2f6


@kspaceFirstOrderC()
def kspaceFirstOrderASC(**kwargs):
    """
        Axisymmetric time-domain simulation of wave propagation using C++ code.

        kspaceFirstOrderASC provides a blind interface to the C++ version of
        kspaceFirstOrderAS (called kspaceFirstOrder-OMP) in the same way as
        kspaceFirstOrder3DC. Note, the C++ code does not support all input
        options, and all display options are ignored (only command line
        outputs are given). See the k-Wave user manual for more information.

        The function works by appending the optional input 'save_to_disk' to
        the user inputs and then calling kspaceFirstOrderAS to save the input
        files to disk. The contents of sensor.record (if set) are parsed as
        input flags, and the C++ code is run using the system command. The
        output files are then automatically loaded from disk and returned in
        the same fashion as kspaceFirstOrderAS. The input and output files
        are saved to the temporary directory native to the operating system,
        and are deleted after the function runs.

        For small simulations, running the simulation on a smaller number of
        cores can improve performance as the matrices are often small enough
        to fit within cache. It is recommended to adjust the value of
        'NumThreads' to optimise performance for a given simulation size and
        computer hardware. By default, simulations smaller than 128^2 are
        set to run using a single thread (this behaviour can be over-ridden
        using the 'NumThreads' option). In some circumstances, for very small
        simulations, the C++ code can be slower than the MATLAB code.

        This function requires the C++ binary/executable of
        kspaceFirstOrder-OMP to be downloaded from
        http://www.k-wave.org/download.php and placed in the "binaries"
        directory of the k-Wave toolbox (the same binary is used for
        simulations in 2D, 3D, and axisymmetric coordinates). Alternatively,
        the name and location  of the binary can be specified using the
        optional input parameters 'BinaryName' and 'BinariesPath'.

        This function is essentially a wrapper and directly uses the capabilities
        of kspaceFirstOrder3DC by replacing the binary name with the name of the
        GPU binary.

    Args:
        **kwargs:

    Returns:
    """
    # generate the input file and save to disk
    kspaceFirstOrderAS(**kwargs)
    return kwargs['save_to_disk']


def kspaceFirstOrderAS(kgrid, medium, source, sensor, **kwargs):
    """
        Axisymmetric time-domain simulation of wave propagation.

        kspaceFirstOrderAS simulates the time-domain propagation of
        compressional waves through an axisymmetric homogeneous or
        heterogeneous acoustic medium. The code is functionally very similar
        to kspaceFirstOrder2D. However, a 2D axisymmetric coordinate system
        is used instead of a 2D Cartesian coordinate system. In this case, x
        corresponds to the axial dimension, and y corresponds to the radial
        dimension. In the radial dimension, the first grid point corresponds
        to the grid origin, i.e., y = 0. In comparison, for
        kspaceFirstOrder2D, the Cartesian point y = 0 is in the middle of the
        computational grid.

        The input structures kgrid, medium, source, and sensor are defined in
        exactly the same way as for kspaceFirstOrder2D. However,
        computationally, there are several key differences. First, the
        axisymmetric code solves the coupled first-order equations accounting
        for viscous absorption (not power law), so only medium.alpha_power =
        2 is supported. This value is set by default, and doesn't need to be
        defined. This also means that medium.alpha_mode and
        medium.alpha_filter are not supported. Second, for a homogeneous
        medium, the k-space correction used to counteract the numerical
        dispersion introduced by the finite-difference time step is not exact
        (as it is for the other fluid codes). However, the approximate
        k-space correction still works very effectively, so dispersion errors
        should still be small. See kspaceFirstOrder2D for additional details
        on the function inputs.

        In the x-dimension (axial), the FFT is used to compute spatial
        gradients. In the y-dimension (radial), two choices of symmetry are
        possible. These are whole-sample-symmetric on the interior radial
        boundary (y = 0) and either whole-sample-symmetric or
        whole-sample-asymmetric on the exterior radial boundary. These are
        abbreviated WSWA and WSWS. The WSWA and WSWS symmetries are
        implemented using both discrete trigonometric transforms (DTTs), and
        via the FFT by manually mirroring the domain. The latter options are
        abbreviated as WSWA-FFT and WSWS-FFT. The WSWA/WSWS options and the
        corresponding WSWA-FFT/WSWS-FFT options agree to machine precision.
        When using the PML, the choice of symmetry doesn't matter, and all
        options give very similar results (to several decimal places).
        Computationally, the DTT implementations are more efficient, but
        require additional compiled MATLAB functions (not currently part of
        k-Wave). The symmetry can be set by using the optional input
        'RadialSymmetry'. The WSWA-FFT symmetry is set by default.

        Note: For heterogeneous medium parameters, medium.sound_speed and
        medium.density must be given in matrix form with the same dimensions as
        kgrid. For homogeneous medium parameters, these can be given as single
        numeric values. If the medium is homogeneous and velocity inputs or
        outputs are not required, it is not necessary to specify medium.density.

    Args:
        kgrid: kWaveGrid instance
        medium: kWaveMedium instance
        source: kWaveSource instance
        sensor: kWaveSensor instance
        **kwargs:

    Returns:

    """
    # start the timer and store the start time
    TicToc.tic()

    k_sim = kWaveSimulation(kgrid, medium, source, sensor, **kwargs)
    k_sim.input_checking('kspaceFirstOrderAS')

    # =========================================================================
    # CALCULATE MEDIUM PROPERTIES ON STAGGERED GRID
    # =========================================================================
    options = k_sim.options

    # interpolate the values of the density at the staggered grid locations
    # where sgx = (x + dx/2, y, z), sgy = (x, y + dy/2, z), sgz = (x, y, z + dz/2)

    k_sim.rho0 = np.atleast_1d(k_sim.rho0)
    if num_dim2(k_sim.rho0) == 2 and options.use_sg:
        # rho0 is heterogeneous and staggered grids are used
        grid_points = [k_sim.kgrid.x, k_sim.kgrid.y]
        k_sim.rho0_sgx = interpolate2d(grid_points, k_sim.rho0, [k_sim.kgrid.x + k_sim.kgrid.dx / 2, k_sim.kgrid.y])
        k_sim.rho0_sgy = interpolate2d(grid_points, k_sim.rho0, [k_sim.kgrid.x, k_sim.kgrid.y + k_sim.kgrid.dy / 2])
    else:
        # rho0 is homogeneous or staggered grids are not used
        k_sim.rho0_sgx = k_sim.rho0
        k_sim.rho0_sgy = k_sim.rho0

    # invert rho0 so it doesn't have to be done each time step
    k_sim.rho0_sgx_inv = 1 / k_sim.rho0_sgx
    k_sim.rho0_sgy_inv = 1 / k_sim.rho0_sgy

    # clear unused variables if not using them in _saveToDisk
    if not options.save_to_disk:
        del k_sim.rho0_sgx
        del k_sim.rho0_sgy
    k_sim.rho0_sgz = None

    # =========================================================================
    # PREPARE DERIVATIVE AND PML OPERATORS
    # =========================================================================

    # get the PML operators based on the reference sound speed and PML settings
    Nx, Ny = k_sim.kgrid.Nx, k_sim.kgrid.Ny
    dx, dy = k_sim.kgrid.dx, k_sim.kgrid.dy
    dt = k_sim.kgrid.dt
    pml_x_alpha, pml_y_alpha = options.pml_x_alpha, options.pml_y_alpha
    pml_x_size, pml_y_size = options.pml_x_size, options.pml_y_size
    c_ref = k_sim.c_ref

    k_sim.pml_x = get_pml(Nx, dx, dt, c_ref, pml_x_size, pml_x_alpha, False, 1, False)
    k_sim.pml_x_sgx = get_pml(Nx, dx, dt, c_ref, pml_x_size, pml_x_alpha, True and options.use_sg, 1, False)
    k_sim.pml_y = get_pml(Ny, dy, dt, c_ref, pml_y_size, pml_y_alpha, False, 2, True)
    k_sim.pml_y_sgy = get_pml(Ny, dy, dt, c_ref, pml_y_size, pml_y_alpha, True and options.use_sg, 2, True)

    # define the k-space, derivative, and shift operators
    # for the x (axial) direction, the operators are the same as normal
    kx_vec = k_sim.kgrid.k_vec.x
    k_sim.ddx_k_shift_pos = ifftshift(1j * kx_vec * np.exp(1j * kx_vec * dx / 2)).T
    k_sim.ddx_k_shift_neg = ifftshift(1j * kx_vec * np.exp(-1j * kx_vec * dx / 2)).T

    # for the y (radial) direction
    # when using DTTs:
    #    - there is no explicit grid shift (this is done by choosing DTTs
    #      with the appropriate symmetry)
    #    - ifftshift isn't required as the wavenumbers start from DC
    # when using FFTs:
    #    - the grid is expanded, and the fields replicated in the radial
    #      dimension to give the required symmetry
    #    - the derivative and shift operators are defined as normal
    if options.radial_symmetry in ['WSWA-FFT', 'WSWS-FFT']:
        # create a new kWave grid object with expanded radial grid
        if options.radial_symmetry == 'WSWA-FFT':
            # extend grid by a factor of x4 to account for
            # symmetries in WSWA
            kgrid_exp = kWaveGrid([Nx, Ny * 4], [dx, dy])
        elif options.radial_symmetry == 'WSWS-FFT':
            # extend grid by a factor of x2 - 2 to account for
            # symmetries in WSWS
            kgrid_exp = kWaveGrid([Nx, Ny * 2 - 2], [dx, dy])
        # define operators, rotating y-direction for use with bsxfun
        k_sim.ddy_k = ifftshift(1j * kgrid.k_vec.y).T
        k_sim.y_shift_pos = ifftshift(np.exp(1j * kgrid_exp.k_vec.y * kgrid_exp.dy / 2)).T
        k_sim.y_shift_neg = ifftshift(np.exp(-1j * kgrid_exp.k_vec.y * kgrid_exp.dy / 2)).T

        # define the k-space operator
        if options.use_kspace:
            k_sim.kappa = ifftshift(sinc(c_ref * kgrid_exp.k * dt / 2))
            if (k_sim.source_p and (k_sim.source.p_mode == 'additive')) or (
                    (k_sim.source_ux or k_sim.source_uy) and (k_sim.source.u_mode == 'additive')):
                k_sim.source_kappa = ifftshift(np.cos(c_ref * kgrid_exp.k * dt / 2))
        else:
            k_sim.kappa = 1
            k_sim.source_kappa = 1
    elif options.radial_symmetry in ['WSWA', 'WSWS']:
        if options.radial_symmetry == 'WSWA':
            # get the wavenumbers and implied length for the DTTs
            ky_vec, M = k_sim.kgrid.ky_vec_dtt(DiscreteCosine.TYPE_3)

            # define the derivative operators
            k_sim.ddy_k_wswa = -ky_vec.T
            k_sim.ddy_k_hahs = ky_vec.T
        elif options.radial_symmetry == 'WSWS':
            # get the wavenumbers and implied length for the DTTs
            ky_vec, M = k_sim.kgrid.ky_vec_dtt(DiscreteCosine.TYPE_1)

            # define the derivative operators
            k_sim.ddy_k_wsws = -ky_vec[1:].T
            k_sim.ddy_k_haha = ky_vec[1:].T

        # define the k-space operator
        if options.use_kspace:
            # define scalar wavenumber
            k_dtt = np.sqrt(np.tile(ifftshift(k_sim.kgrid.k_vec.x) ** 2, [1, k_sim.kgrid.Ny]) + np.tile((ky_vec.T) ** 2,
                                                                                                        [k_sim.kgrid.Nx,
                                                                                                         1]))

            # define k-space operators
            k_sim.kappa = sinc(c_ref * k_dtt * k_sim.kgrid.dt / 2)
            if (k_sim.source_p and (k_sim.source.p_mode == 'additive')) or (
                    (k_sim.source_ux or k_sim.source_uy) and (k_sim.source.u_mode == 'additive')):
                k_sim.source_kappa = np.cos(c_ref * k_dtt * k_sim.kgrid.dt / 2)

            # cleanup unused variables
            del k_dtt

        else:
            k_sim.kappa = 1
            k_sim.source_kappa = 1

    # define staggered and non-staggered grid axial distance
    k_sim.y_vec = (k_sim.kgrid.y_vec - k_sim.kgrid.y_vec[0]).T
    k_sim.y_vec_sg = (k_sim.kgrid.y_vec - k_sim.kgrid.y_vec[0] + k_sim.kgrid.dy / 2).T

    # option to run simulations without the spatial staggered grid is not
    # supported for the axisymmetric code
    assert options.use_sg, 'Optional input ''UseSG'' is not supported for axisymmetric simulations.'

    # =========================================================================
    # SAVE DATA TO DISK FOR RUNNING SIMULATION EXTERNAL TO MATLAB
    # =========================================================================

    # save to disk option for saving the input matrices to disk for running
    # simulations using k-Wave++
    if options.save_to_disk:
        # store the pml size for resizing transducer object below
        retract_size = [[options.pml_x_size, options.pml_y_size, options.pml_z_size]]

        # run subscript to save files to disk
        save_to_disk_func(k_sim.kgrid, k_sim.medium, k_sim.source, k_sim.options,
                          dotdict({
                              'ddx_k_shift_pos': k_sim.ddx_k_shift_pos,
                              'ddx_k_shift_neg': k_sim.ddx_k_shift_neg,
                              'dt': k_sim.dt,
                              'c0': k_sim.c0,
                              'c_ref': k_sim.c_ref,
                              'rho0': k_sim.rho0,
                              'rho0_sgx': k_sim.rho0_sgx,
                              'rho0_sgy': k_sim.rho0_sgy,
                              'rho0_sgz': k_sim.rho0_sgz,
                              'p_source_pos_index': k_sim.p_source_pos_index,
                              'u_source_pos_index': k_sim.u_source_pos_index,
                              's_source_pos_index': k_sim.s_source_pos_index,
                              'transducer_input_signal': k_sim.transducer_input_signal,
                              'delay_mask': k_sim.delay_mask,
                              'sensor_mask_index': k_sim.sensor_mask_index,
                              'record': k_sim.record,
                          }),
                          dotdict({
                              'source_p': k_sim.source_p,
                              'source_p0': k_sim.source_p0,

                              'source_ux': k_sim.source_ux,
                              'source_uy': k_sim.source_uy,
                              'source_uz': k_sim.source_uz,

                              'source_sxx': k_sim.source_sxx,
                              'source_syy': k_sim.source_syy,
                              'source_szz': k_sim.source_szz,
                              'source_sxy': k_sim.source_sxy,
                              'source_sxz': k_sim.source_sxz,
                              'source_syz': k_sim.source_syz,

                              'transducer_source': k_sim.transducer_source,
                              'nonuniform_grid': k_sim.nonuniform_grid,
                              'elastic_code': k_sim.elastic_code,
                              'axisymmetric': k_sim.axisymmetric,
                              'cuboid_corners': k_sim.cuboid_corners,
                          }))

        # run subscript to resize the transducer object if the grid has been expanded
        retract_transducer_grid_size(k_sim.source, k_sim.sensor, retract_size, k_sim.options.pml_inside)

        # exit matlab computation if required
        if options.save_to_disk_exit:
            return

        input_filename = k_sim.options.save_to_disk
        output_filename = os.path.join(tempfile.gettempdir(), 'output.h5')

        executor = Executor(device='gpu')
        sensor_data = executor.run_simulation(input_filename, output_filename, options='--p_raw')
        return k_sim.sensor.combine_sensor_data(sensor_data)<|MERGE_RESOLUTION|>--- conflicted
+++ resolved
@@ -1,24 +1,17 @@
 import tempfile
 
-<<<<<<< HEAD
-=======
 from numpy.fft import ifftshift
 
->>>>>>> f4c7c2f6
 from kwave.enums import DiscreteCosine
 from kwave.executor import Executor
 from kwave.kWaveSimulation import kWaveSimulation
 from kwave.kWaveSimulation_helper import retract_transducer_grid_size, save_to_disk_func
 from kwave.kspaceFirstOrder import *
-<<<<<<< HEAD
-from kwave.utils import *
-=======
 from kwave.utils.checks import num_dim2
 from kwave.utils.interp import interpolate2d
 from kwave.utils.math import sinc
 from kwave.utils.pml import get_pml
 from kwave.utils.tictoc import TicToc
->>>>>>> f4c7c2f6
 
 
 @kspaceFirstOrderC()
