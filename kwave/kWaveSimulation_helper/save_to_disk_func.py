--- conflicted
+++ resolved
@@ -4,16 +4,11 @@
 from scipy.io import savemat
 
 from kwave import kWaveMedium, kWaveGrid, SimulationOptions
-<<<<<<< HEAD
-from kwave.utils import dotdict
-from kwave.utils import scale_time, TicToc, num_dim2, write_matrix, write_attributes
-=======
 from kwave.utils.checks import num_dim2
 from kwave.utils.conversion import scale_time
 from kwave.utils.dotdictionary import dotdict
 from kwave.utils.io import write_attributes, write_matrix
 from kwave.utils.tictoc import TicToc
->>>>>>> f4c7c2f6
 
 
 def save_to_disk_func(
